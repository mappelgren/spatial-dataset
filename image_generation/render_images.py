# Copyright 2017-present, Facebook, Inc.
# All rights reserved.
#
# This source code is licensed under the BSD-style license found in the
# LICENSE file in the root directory of this source tree. An additional grant
# of patent rights can be found in the PATENTS file in the same directory.

from __future__ import print_function

import sys, random, argparse, json, os
from datetime import datetime as dt

import bpy
src_dir = os.path.dirname(bpy.data.filepath)
if src_dir not in sys.path:
  sys.path.append(src_dir)

from render_utils import render
from scene_util import load_everything, set_up_camera, set_up_lights, save_scene_struct, rotate_camera

from object_definition import generate_object, ExceededMaxTriesError
from object_definition import generate_random_attributes, load_properties, Relation
from positioning import generate_position
from positioning_util import compute_all_relationships, place_object
from render_utils import check_visibility

# import matplotlib.pyplot as plt

"""
Renders random scenes using Blender, each with with a random number of objects;
each object has a random size, position, color, and shape. Objects will be
nonintersecting but may partially occlude each other. Output images will be
written to disk as PNGs, and we will also write a JSON file for each image with
ground-truth scene information.

This file expects to be run from Blender like this:

blender --background --python render_images.py -- [arguments to this script]
"""

INSIDE_BLENDER = True
try:
  import bpy, bpy_extras
  from mathutils import Vector
except ImportError as e:
  INSIDE_BLENDER = False
if INSIDE_BLENDER:
  try:
    import utils
  except ImportError as e:
    print("\nERROR")
    print("Running render_images.py from Blender and cannot import utils.py.") 
    print("You may need to add a .pth file to the site-packages of Blender's")
    print("bundled python with a command like this:\n")
    print("echo $PWD >> $BLENDER/$VERSION/python/lib/python3.5/site-packages/clevr.pth")
    print("\nWhere $BLENDER is the directory where Blender is installed, and")
    print("$VERSION is your Blender version (such as 2.78).")
    sys.exit(1)

parser = argparse.ArgumentParser()

# Input options
parser.add_argument('--base_scene_blendfile', default='data/base_scene.blend',
    help="Base blender file on which all scenes are based; includes " +
          "ground plane, lights, and camera.")
parser.add_argument('--properties_json', default='data/properties.json',
    help="JSON file defining objects, materials, sizes, and colors. " +
         "The \"colors\" field maps from CLEVR color names to RGB values; " +
         "The \"sizes\" field maps from CLEVR size names to scalars used to " +
         "rescale object models; the \"materials\" and \"shapes\" fields map " +
         "from CLEVR material and shape names to .blend files in the " +
         "--object_material_dir and --shape_dir directories respectively.")
parser.add_argument('--shape_dir', default='data/shapes',
    help="Directory where .blend files for object models are stored")
parser.add_argument('--material_dir', default='data/materials',
    help="Directory where .blend files for materials are stored")
parser.add_argument('--shape_color_combos_json', default=None,
    help="Optional path to a JSON file mapping shape names to a list of " +
         "allowed color names for that shape. This allows rendering images " +
         "for CLEVR-CoGenT.")

# Settings for objects
parser.add_argument('--min_dist', default=0.25, type=float,
    help="The minimum allowed distance between object centers")
parser.add_argument('--margin', default=0.4, type=float,
    help="Along all cardinal directions (left, right, front, back), all " +
         "objects will be at least this distance apart. This makes resolving " +
         "spatial relationships slightly less ambiguous.")
parser.add_argument('--min_pixels_per_object', default=200, type=int,
    help="All objects will have at least this many visible pixels in the " +
         "final rendered images; this ensures that no objects are fully " +
         "occluded by other objects.")
parser.add_argument('--max_retries', default=50, type=int,
    help="The number of times to try placing an object before giving up and " +
         "re-placing all objects in the scene.")
parser.add_argument('--min_number_target_group_objects', default=1, type=int,
    help="The minimum number of objects in the target group.")
parser.add_argument('--max_number_target_group_objects', default=1, type=int,
    help="The maximum number of objects in the target group.")
parser.add_argument('--min_number_non_target_group_objects', default=0, type=int,
    help="The minimum number of objects that are not in the target group.")
parser.add_argument('--max_number_non_target_group_objects', default=0, type=int,
    help="The maximum number of objects that are not in the target group.")
parser.add_argument('--target_group_relations', nargs='*', default=['FULL'],
    help="A list of possible relations between target objects and objects in the target group.")
parser.add_argument('--non_target_group_relations', nargs='*', default=['RANDOM'],
    help="A list of possible relations between target objects and objects not in the target group.")
parser.add_argument('--target_group_attributes', nargs='*', default=['color', 'shape', 'size'],
    help="A list of attributes that can be changed for the tharget group. (The number of attributes that are changed is controlled by --target_group_relations)")
parser.add_argument('--non_target_group_attributes', nargs='*', default=['color', 'shape', 'size'],
    help="A list of attributes that can be changed for the non tharget group. (The number of attributes that are changed is controlled by --non_target_group_relations)")

# Output settings
parser.add_argument('--start_idx', default=0, type=int,
    help="The index at which to start for numbering rendered images. Setting " +
         "this to non-zero values allows you to distribute rendering across " +
         "multiple machines and recombine the results later.")
parser.add_argument('--num_images', default=5, type=int,
    help="The number of images to render")
parser.add_argument('--filename_prefix', default='CLEVR',
    help="This prefix will be prepended to the rendered images and JSON scenes")
parser.add_argument('--split', default='new',
    help="Name of the split for which we are rendering. This will be added to " +
         "the names of rendered images, and will also be stored in the JSON " +
         "scene structure for each image.")
parser.add_argument('--output_image_dir', default='../output/images/',
    help="The directory where output images will be stored. It will be " +
         "created if it does not exist.")
parser.add_argument('--output_scene_dir', default='../output/scenes/',
    help="The directory where output JSON scene structures will be stored. " +
         "It will be created if it does not exist.")
parser.add_argument('--output_scene_file', default='../output/CLEVR_scenes.json',
    help="Path to write a single JSON file containing all scene information")
parser.add_argument('--output_blend_dir', default='output/blendfiles',
    help="The directory where blender scene files will be stored, if the " +
         "user requested that these files be saved using the " +
         "--save_blendfiles flag; in this case it will be created if it does " +
         "not already exist.")
parser.add_argument('--save_blendfiles', type=int, default=0,
    help="Setting --save_blendfiles 1 will cause the blender scene file for " +
         "each generated image to be stored in the directory specified by " +
         "the --output_blend_dir flag. These files are not saved by default " +
         "because they take up ~5-10MB each.")
parser.add_argument('--version', default='1.0',
    help="String to store in the \"version\" field of the generated JSON file")
parser.add_argument('--license',
    default="Creative Commons Attribution (CC-BY 4.0)",
    help="String to store in the \"license\" field of the generated JSON file")
parser.add_argument('--date', default=dt.today().strftime("%m/%d/%Y"),
    help="String to store in the \"date\" field of the generated JSON file; " +
         "defaults to today's date")

# Rendering options
parser.add_argument('--use_gpu', default=0, type=int,
    help="Setting --use_gpu 1 enables GPU-accelerated rendering using CUDA. " +
         "You must have an NVIDIA GPU with the CUDA toolkit installed for " +
         "to work.")
parser.add_argument('--width', default=320, type=int,
    help="The width (in pixels) for the rendered images")
parser.add_argument('--height', default=240, type=int,
    help="The height (in pixels) for the rendered images")
parser.add_argument('--key_light_jitter', default=1.0, type=float,
    help="The magnitude of random jitter to add to the key light position.")
parser.add_argument('--fill_light_jitter', default=1.0, type=float,
    help="The magnitude of random jitter to add to the fill light position.")
parser.add_argument('--back_light_jitter', default=1.0, type=float,
    help="The magnitude of random jitter to add to the back light position.")
parser.add_argument('--camera_jitter', default=0.5, type=float,
    help="The magnitude of random jitter to add to the camera position")
parser.add_argument('--render_num_samples', default=512, type=int,
    help="The number of samples to use when rendering. Larger values will " +
         "result in nicer images but will cause rendering to take longer.")
parser.add_argument('--render_min_bounces', default=8, type=int,
    help="The minimum number of bounces to use for rendering.")
parser.add_argument('--render_max_bounces', default=8, type=int,
    help="The maximum number of bounces to use for rendering.")
parser.add_argument('--render_tile_size', default=256, type=int,
    help="The tile size to use for rendering. This should not affect the " +
         "quality of the rendered image but may affect the speed; CPU-based " +
         "rendering may achieve better performance using smaller tile sizes " +
         "while larger tile sizes may be optimal for GPU-based rendering.")

def main(args):
  num_digits = 6
  prefix = '%s_%s_' % (args.filename_prefix, args.split)
  img_template = '%s%%0%dd.png' % (prefix, num_digits)

  img_template = '%s%%0%dd.png' % (prefix, num_digits)
  img_distractor_template = '%s%%0%dd_distractor.png' % (prefix, num_digits)
  scene_template = '%s%%0%dd.json' % (prefix, num_digits)
  blend_template = '%s%%0%dd.blend' % (prefix, num_digits)
<<<<<<< HEAD
  img_template = os.path.join(args.output_image_dir, img_template)
  imgrot90_template = os.path.join(args.output_image_dir, imgrot90_template)
  imgrot180_template = os.path.join(args.output_image_dir, imgrot180_template)
  imgrot270_template = os.path.join(args.output_image_dir, imgrot270_template)
  #scene_template = os.path.join(args.output_scene_dir, scene_template)
  #blend_template = os.path.join(args.output_blend_dir, blend_template)
=======
  scene_template = os.path.join(args.output_scene_dir, scene_template)
  blend_template = os.path.join(args.output_blend_dir, blend_template)
>>>>>>> 24f8f24b

  if not os.path.isdir(args.output_image_dir):
    os.makedirs(args.output_image_dir)
  if not os.path.isdir(args.output_scene_dir):
    os.makedirs(args.output_scene_dir)
  if args.save_blendfiles == 1 and not os.path.isdir(args.output_blend_dir):
    os.makedirs(args.output_blend_dir)
  
  all_scene_paths = []
  for i in range(args.num_images):
    path_info = (prefix, i + args.start_idx, args.output_image_dir)
    img_path = img_template % (i + args.start_idx)
<<<<<<< HEAD

=======
    img_distractor_path = img_distractor_template % (i + args.start_idx)
>>>>>>> 24f8f24b
    scene_path = scene_template % (i + args.start_idx)
    all_scene_paths.append(scene_path)
    blend_path = None
    if args.save_blendfiles == 1:
      blend_path = blend_template % (i + args.start_idx)
    
    num_target_group = random.randint(args.min_number_target_group_objects, args.max_number_target_group_objects)
    num_non_target_group = random.randint(args.min_number_non_target_group_objects, args.max_number_non_target_group_objects)
    
    render_scene(args,
      num_target_group=num_target_group,
      num_non_target_group=num_non_target_group,
      output_index=(i + args.start_idx),
      output_split=args.split,
      path_info=args.output_image_dir,
      output_scene=scene_path,
      output_blendfile=blend_path,
<<<<<<< HEAD
      base_path=args.output_image_dir,)
=======
      output_image=img_path,
      output_distractor=img_distractor_path,
     )
>>>>>>> 24f8f24b

  # After rendering all images, combine the JSON files for each scene into a
  # single JSON file.
  all_scenes = []
  for scene_path in all_scene_paths:
    with open(scene_path, 'r') as f:
      all_scenes.append(json.load(f))
  output = {
    'info': {
      'date': args.date,
      'version': args.version,
      'split': args.split,
      'license': args.license,
    },
    'scenes': all_scenes
  }
  with open(args.output_scene_file, 'w') as f:
    json.dump(output, f)

def render_scene(args,
    num_target_group=2,
    num_non_target_group=5,
    output_index=0,
    path_info=(),
    output_split='none',
    output_scene='render_json',
    output_blendfile=None,
<<<<<<< HEAD
    output_rot_images=['rot0', 'rot90', 'rot180', 'rot270'],
    base_path=None,
    old_scene_struct=None
=======
    output_image='s.png',
    output_distractor='d.png',
>>>>>>> 24f8f24b
  ):

  # This will give ground-truth information about the scene and its objects

  scene_struct = {
    'split': output_split,
    'image_index': output_index,
    'image_filename': os.path.basename(output_image),
    'objects': [],
    'directions': {},
    'groups': {}
  }

  #Set up renderer and camera
  render_args = load_everything(args, output_image)
  camera = set_up_camera(args, scene_struct)
  set_up_lights(args)
  output_image = os.path.join(path_info, 'rot0', output_image)

  # Now make some random objects
  scene1 = add_objects(scene_struct, num_target_group, num_non_target_group, args, camera)

  #render(output_image, render_args)

  original_x, original_y = camera.location.x, camera.location.y

<<<<<<< HEAD
  for degree, rotation_dir in zip([0, 90, 180, 270], output_rot_images):
    if degree != 0:
        rotate_camera(camera, original_x, original_y, degree)
=======
  for degree in [90, 180, 270]:
    rot_folder = 'rot' + str(degree)
    file_name = os.path.join(path_info, rot_folder, output_image)
>>>>>>> 24f8f24b

    if old_scene_struct is None:
        target = 'target'
    else:
        target = 'distractor'

    file_name = os.path.join(base_path, 'images', target, rotation_dir, output_image)

    render(file_name, render_args)

    for obj in scene_struct['objects']:
        pixel_coords = utils.get_camera_coords(camera, obj['3d_coords'])
        obj['pixel_coords'][degree] = pixel_coords

  scene_file = os.path.join(base_path, 'scenes', target, output_scene)

  save_scene_struct(scene_file, scene_struct)



  # if output_blendfile is not None:
  #   bpy.ops.wm.save_as_mainfile(filepath=output_blendfile)
  if old_scene_struct is None:
      return render_scene(args, num_target_group, num_non_target_group,
                        output_index, output_split, output_image, output_scene, output_blendfile,
                        output_rot_images, scene1)

def add_object_random_position(args, fixed_attributes=None, target_group='non_target_group'):
    if fixed_attributes is None:
        attributes = generate_random_attributes(args['properties'])
    else:
        attributes = fixed_attributes
    x, y, theta = generate_object(attributes, args['scene_struct'], args['positions'], args=args['args'])
    args['group_indices'][target_group].append(args['obj_index'])
    args['obj_index'] += 1
    return place_object(attributes, x, y, theta, args['positions'], args['objects'],
                        args['blender_objects'], args['camera'], args['args']), attributes

def add_object(fixed_object, direction, args, fixed_attributes=None, target_group='non_target_group'):
    if fixed_attributes is None:
        attributes = generate_random_attributes(args['properties'])
    else:
        attributes = fixed_attributes
    x, y, theta = generate_object(attributes, args['scene_struct'], args['positions'],
                                  fixed_object=fixed_object, direction=direction, args=args['args'])
    args['group_indices'][target_group].append(args['obj_index'])
    args['obj_index'] += 1
    return place_object(attributes, x, y, theta, args['positions'], args['objects'],
                        args['blender_objects'], args['camera'], args['args']), attributes

directions = ['left', 'right', 'front', 'behind']
opposite = {'left':'right', 'right':'left', 'front':'behind', 'behind':'front'}


def one_in_middle(args):
    dir = random.choice(directions)
    distractor, _ = add_object_random_position(args)
    _, target_attributes = add_object(distractor, dir, args, target_group='target')
    add_object(distractor,opposite[dir], args, fixed_attributes=target_attributes, target_group='target_group')


def one_splayed(args):
    dir1 = dir2 = random.choice(directions)
    while dir2 == dir1:
        dir2 = random.choice(directions)

    distractor, _ = add_object_random_position(args)
    _, target_attributes = add_object(distractor, dir1, args)
    add_object(distractor, dir2, args, fixed_attributes=target_attributes)


def two_ambiguous(args):
    global global_o1_attr 
    global global_o2_attr
    global global_dir
    if global_o1_attr is None:
        dir = random.choice(directions)

        o1, attributes = add_object_random_position(args)
        o2, o2_attr = add_object(o1, dir, args)
        global_o1_attr = attributes
        global_o2_attr = o2_attr
        global_dir = dir
    else:
        o1, _ = add_object_random_position(args, fixed_attributes=global_o2_attr)
        o2, o2_attr = add_object(o1, global_dir, args, fixed_attributes=global_o1_attr)
        global_o1_attr = None
        global_o2_attr = None
        global_dir = None 


def row(args):
    dir = random.choice(directions)

    distractor, distractor_attributes = add_object_random_position(args)
    o1, target_attributes = add_object(distractor, dir, args)
    o2, _ = add_object(o1, dir, args, fixed_attributes=distractor_attributes)
    add_object(o2, dir, args, fixed_attributes=target_attributes)

def one(args):
    distractor, distractor_attributes = add_object_random_position(args, target_group='target')

global_o1 = None
global_o1_attr = None
global_o2 = None
global_o2_attr = None
global_dir = None

def add_objects(scene_struct, num_target_group, num_non_target_group, args, camera):
  """
  Add target objects, target group objects and non-target group objects to the current blender scene
  """

  loaded_properties = load_properties(args.properties_json, args)

  positions = []
  objects = []
  blender_objects = []
  group_indices = {
    'target': [],
    'target_group': [],
    'non_target_group': []
  }

  adding_object_args = {'properties':loaded_properties, 'scene_struct':scene_struct, 'positions': positions,
                        'objects':objects, 'blender_objects':blender_objects, 'camera':camera, 'args':args,
                        'group_indices':group_indices, 'obj_index':0}

  try:
     #one(adding_object_args)
     two_ambiguous(adding_object_args)
    # row(adding_object_args)
  except ExceededMaxTriesError:
    for obj in blender_objects:
      utils.delete_object(obj)
    return add_objects(scene_struct, num_target_group, num_non_target_group, args, camera)

  # Check that all objects are at least partially visible in the rendered image
  all_visible = check_visibility(blender_objects, args.min_pixels_per_object)
  if not all_visible:
    # If any of the objects are fully occluded then start over; delete all
    # objects from the scene and place them all again.
    print('Some objects are occluded; replacing objects')
    for obj in blender_objects:
      utils.delete_object(obj)
    return add_objects(scene_struct, num_target_group, num_non_target_group, args, camera)

  scene_struct['objects'] = objects
  scene_struct['relationships'] = compute_all_relationships(scene_struct)
  scene_struct['groups'] = group_indices

  return scene_struct


if __name__ == '__main__':
  if INSIDE_BLENDER:
    # Run normally
    argv = utils.extract_args()
    args = parser.parse_args(argv)
    args.target_group_relations = [Relation[arg] for arg in args.target_group_relations]
    args.non_target_group_relations = [Relation[arg] for arg in args.non_target_group_relations]
    main(args)
  elif '--help' in sys.argv or '-h' in sys.argv:
    parser.print_help()
  else:
    print('This script is intended to be called from blender like this:')
    print()
    print('blender --background --python render_images.py -- [args]')
    print()
    print('You can also run as a standalone python script to view all')
    print('arguments like this:')
    print()
    print('python render_images.py --help')
<|MERGE_RESOLUTION|>--- conflicted
+++ resolved
@@ -183,23 +183,14 @@
 def main(args):
   num_digits = 6
   prefix = '%s_%s_' % (args.filename_prefix, args.split)
+
   img_template = '%s%%0%dd.png' % (prefix, num_digits)
-
-  img_template = '%s%%0%dd.png' % (prefix, num_digits)
-  img_distractor_template = '%s%%0%dd_distractor.png' % (prefix, num_digits)
   scene_template = '%s%%0%dd.json' % (prefix, num_digits)
   blend_template = '%s%%0%dd.blend' % (prefix, num_digits)
-<<<<<<< HEAD
-  img_template = os.path.join(args.output_image_dir, img_template)
-  imgrot90_template = os.path.join(args.output_image_dir, imgrot90_template)
-  imgrot180_template = os.path.join(args.output_image_dir, imgrot180_template)
-  imgrot270_template = os.path.join(args.output_image_dir, imgrot270_template)
+
+  #img_template = os.path.join(args.output_image_dir, img_template)
   #scene_template = os.path.join(args.output_scene_dir, scene_template)
   #blend_template = os.path.join(args.output_blend_dir, blend_template)
-=======
-  scene_template = os.path.join(args.output_scene_dir, scene_template)
-  blend_template = os.path.join(args.output_blend_dir, blend_template)
->>>>>>> 24f8f24b
 
   if not os.path.isdir(args.output_image_dir):
     os.makedirs(args.output_image_dir)
@@ -210,13 +201,8 @@
   
   all_scene_paths = []
   for i in range(args.num_images):
-    path_info = (prefix, i + args.start_idx, args.output_image_dir)
     img_path = img_template % (i + args.start_idx)
-<<<<<<< HEAD
-
-=======
-    img_distractor_path = img_distractor_template % (i + args.start_idx)
->>>>>>> 24f8f24b
+
     scene_path = scene_template % (i + args.start_idx)
     all_scene_paths.append(scene_path)
     blend_path = None
@@ -231,16 +217,11 @@
       num_non_target_group=num_non_target_group,
       output_index=(i + args.start_idx),
       output_split=args.split,
-      path_info=args.output_image_dir,
       output_scene=scene_path,
       output_blendfile=blend_path,
-<<<<<<< HEAD
-      base_path=args.output_image_dir,)
-=======
+      base_path=args.output_image_dir,
       output_image=img_path,
-      output_distractor=img_distractor_path,
      )
->>>>>>> 24f8f24b
 
   # After rendering all images, combine the JSON files for each scene into a
   # single JSON file.
@@ -264,19 +245,14 @@
     num_target_group=2,
     num_non_target_group=5,
     output_index=0,
-    path_info=(),
+    output_image='img.png',
     output_split='none',
     output_scene='render_json',
     output_blendfile=None,
-<<<<<<< HEAD
     output_rot_images=['rot0', 'rot90', 'rot180', 'rot270'],
     base_path=None,
     old_scene_struct=None
-=======
-    output_image='s.png',
-    output_distractor='d.png',
->>>>>>> 24f8f24b
-  ):
+ ):
 
   # This will give ground-truth information about the scene and its objects
 
@@ -293,7 +269,6 @@
   render_args = load_everything(args, output_image)
   camera = set_up_camera(args, scene_struct)
   set_up_lights(args)
-  output_image = os.path.join(path_info, 'rot0', output_image)
 
   # Now make some random objects
   scene1 = add_objects(scene_struct, num_target_group, num_non_target_group, args, camera)
@@ -302,15 +277,9 @@
 
   original_x, original_y = camera.location.x, camera.location.y
 
-<<<<<<< HEAD
   for degree, rotation_dir in zip([0, 90, 180, 270], output_rot_images):
     if degree != 0:
         rotate_camera(camera, original_x, original_y, degree)
-=======
-  for degree in [90, 180, 270]:
-    rot_folder = 'rot' + str(degree)
-    file_name = os.path.join(path_info, rot_folder, output_image)
->>>>>>> 24f8f24b
 
     if old_scene_struct is None:
         target = 'target'
